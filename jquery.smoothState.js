--- conflicted
+++ resolved
@@ -439,14 +439,11 @@
                         // Clear cache varible if it's getting too big
                         cache = utility.clearIfOverCapacity(cache, options.pageCacheSize);
                         utility.storePageIn(cache, url, html);
-<<<<<<< HEAD
+                        $container.data('smoothState').cache = cache;
 
                         if(finishedCallback) {
                             finishedCallback();
                         }
-=======
-                        $container.data('smoothState').cache = cache;
->>>>>>> b66bd23a
                     });
 
                     // Mark as error
@@ -488,7 +485,7 @@
                  *
                  * @param   {object}    event
                  * @todo    Allow loading from a template in addition to an ajax request
-                 *
+                 * 
                  */
                 clickAnchor = function (event) {
                     var $anchor     = $(event.currentTarget),
